import glob
import warnings
from collections import OrderedDict

import numpy as np
import pandas as pd
from pathlib import Path

from IPython.core.display import display
from scipy.io import arff
<<<<<<< HEAD
from sklearn.preprocessing import OneHotEncoder, LabelEncoder, StandardScaler
=======
from sklearn.preprocessing import OneHotEncoder, LabelEncoder
>>>>>>> b9713e8e
from sklearn.utils import Bunch


def construct_flat_2pc_df(X, y) -> pd.DataFrame:
    """
    This function takes two dimensional X and one dimensional y arrays, concatenates and returns them as data frame
    Parameters
    ----------
    X two dimensional numpy array
    y one dimensional numpy array with labels
    -------
    Data frame with 3 columns x1 x2 and y and with number of rows equal to number of rows in X
    """

    y = pd.DataFrame({'y': y})
    X_df = pd.DataFrame(data=X, columns=['x1', 'x2'])

    df = pd.concat([X_df, y], axis=1)

    return df


def get_project_root() -> Path:
    """Returns project root folder."""
    return Path(__file__).parent.parent.parent


def preprocess_dataset(path):
    data, meta = arff.loadarff(path)

    df = pd.DataFrame(data)
    y_index = len(df.columns) - 1
    y = df.pop(df.columns[y_index])

    le = LabelEncoder()
<<<<<<< HEAD
    scaler = StandardScaler()

=======
>>>>>>> b9713e8e
    y = le.fit_transform(y)

    categorical_feature_mask = df.dtypes == object

    categorical_cols = df.columns[categorical_feature_mask].tolist()
    non_categorical_cols = df.columns[~categorical_feature_mask].tolist()

    df[categorical_cols] = df[categorical_cols].replace({b'?': np.NaN})
<<<<<<< HEAD
=======

>>>>>>> b9713e8e
    mode = df.mode().iloc[0]
    mean = df.filter(non_categorical_cols).mean()

    df[categorical_cols] = df.filter(categorical_cols).fillna(mode)
    df[non_categorical_cols] = df.filter(non_categorical_cols).fillna(mean)

<<<<<<< HEAD
    if len(non_categorical_cols) >= 1:
        df[non_categorical_cols] = scaler.fit_transform(df[non_categorical_cols])
=======
>>>>>>> b9713e8e
    X = pd.get_dummies(df, columns=categorical_cols)
    return X.to_numpy(), y


def load_arff_datasets():
    dataset_paths = glob.glob(f'{get_project_root()}/data/arff/*')

    datasets = OrderedDict()
    for path in sorted(dataset_paths):
        dataset_file = path.split('/')[-1]
        dataset_name = dataset_file.split('.')[0]
        X, y = preprocess_dataset(path)
        datasets[dataset_name] = Bunch(data=X, target=y, DESCR=dataset_name)

    return datasets


if __name__ == '__main__':
    datasets = load_arff_datasets()<|MERGE_RESOLUTION|>--- conflicted
+++ resolved
@@ -8,11 +8,7 @@
 
 from IPython.core.display import display
 from scipy.io import arff
-<<<<<<< HEAD
 from sklearn.preprocessing import OneHotEncoder, LabelEncoder, StandardScaler
-=======
-from sklearn.preprocessing import OneHotEncoder, LabelEncoder
->>>>>>> b9713e8e
 from sklearn.utils import Bunch
 
 
@@ -48,11 +44,8 @@
     y = df.pop(df.columns[y_index])
 
     le = LabelEncoder()
-<<<<<<< HEAD
     scaler = StandardScaler()
 
-=======
->>>>>>> b9713e8e
     y = le.fit_transform(y)
 
     categorical_feature_mask = df.dtypes == object
@@ -61,21 +54,15 @@
     non_categorical_cols = df.columns[~categorical_feature_mask].tolist()
 
     df[categorical_cols] = df[categorical_cols].replace({b'?': np.NaN})
-<<<<<<< HEAD
-=======
-
->>>>>>> b9713e8e
     mode = df.mode().iloc[0]
     mean = df.filter(non_categorical_cols).mean()
 
     df[categorical_cols] = df.filter(categorical_cols).fillna(mode)
     df[non_categorical_cols] = df.filter(non_categorical_cols).fillna(mean)
 
-<<<<<<< HEAD
     if len(non_categorical_cols) >= 1:
         df[non_categorical_cols] = scaler.fit_transform(df[non_categorical_cols])
-=======
->>>>>>> b9713e8e
+
     X = pd.get_dummies(df, columns=categorical_cols)
     return X.to_numpy(), y
 
@@ -94,4 +81,5 @@
 
 
 if __name__ == '__main__':
-    datasets = load_arff_datasets()+    datasets = load_arff_datasets()
+    x=5
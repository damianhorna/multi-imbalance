import glob
from collections import OrderedDict, Counter
from pathlib import Path
from statistics import median
<<<<<<< HEAD
from typing import Optional
=======
from typing import Tuple, Union
>>>>>>> d30bd3c6

import numpy as np
import pandas as pd
from scipy.io import arff
from sklearn.preprocessing import LabelEncoder
from sklearn.utils import Bunch
import os


def construct_flat_2pc_df(X: np.ndarray, y: np.ndarray) -> pd.DataFrame:
    """
    This function takes two dimensional X and one dimensional y arrays, concatenates and returns them as data frame

    :param X:
        two dimensional numpy array
    :param y:
        one dimensional numpy array with labels
    :return:
        Data frame with 3 columns x1 x2 and y and with number of rows equal to number of rows in X
    """
    y = pd.DataFrame({"y": y})
    X_df = pd.DataFrame(data=X, columns=["x1", "x2"])

    df = pd.concat([X_df, y], axis=1)

    return df


def get_project_root() -> Path:  # pragma no cover
    """Returns project root folder."""
    return Path(__file__).parent.parent.parent


def load_arff_dataset(
    path: str, one_hot_encode: bool = True, return_non_cat_length: bool = False
) -> Union[Tuple[np.ndarray, np.ndarray, int], Tuple[np.ndarray, np.ndarray]]:
    """
    Load and return the dataset saved in arff type file

    :param str path:
        location of dataset file
    :param bool one_hot_encode:
        flag, if true encodes categorical variables using OneHotEncoder
    :param bool return_non_cat_length:
        flag, if true returns the number of non categorical variables
    :returns:
        - ndarray X - dimensional numpy array where non categorical variables are stored in first columns followed by categorical variables
        - ndarray y - one dimensional numpy array with the classification target
        - bool non_cat_length - number of non categorical variables (only if return_non_cat_length=True)
    """
    data, meta = arff.loadarff(path)

    df = pd.DataFrame(data)
    y_index = len(df.columns) - 1
    y = df.pop(df.columns[y_index])

    le = LabelEncoder()
    y = le.fit_transform(y)

    categorical_feature_mask = df.dtypes == object

    categorical_cols = df.columns[categorical_feature_mask].tolist()
    non_categorical_cols = df.columns[~categorical_feature_mask].tolist()

    df[categorical_cols] = df[categorical_cols].replace({b"?": np.NaN})
    mode = df.mode().iloc[0]
    mean = df.filter(non_categorical_cols).mean()

    df[categorical_cols] = df.filter(categorical_cols).fillna(mode)
    df[non_categorical_cols] = df.filter(non_categorical_cols).fillna(mean)

    if one_hot_encode:
        X = pd.get_dummies(df, columns=categorical_cols)
    else:
        col_list = non_categorical_cols + categorical_cols
        X = df[col_list]

    if return_non_cat_length:
        return X.to_numpy(), y, len(non_categorical_cols)
    else:
        return X.to_numpy(), y


def load_datasets_arff(return_non_cat_length: bool = False, dataset_paths: Union[str, None] = None) -> OrderedDict:
    if dataset_paths is None:
        dataset_paths = glob.glob(os.path.join(get_project_root(), "data", "arff", "*"))

    datasets = OrderedDict()
    for path in sorted(dataset_paths):
        path = Path(path)
        dataset_name = path.stem
        if return_non_cat_length:
            X, y, cat_length = load_arff_dataset(path, return_non_cat_length=return_non_cat_length)
            datasets[dataset_name] = Bunch(data=X, target=y, non_cat_length=cat_length, DESCR=dataset_name)
        else:
            X, y = load_arff_dataset(path, return_non_cat_length=return_non_cat_length)
            datasets[dataset_name] = Bunch(data=X, target=y, DESCR=dataset_name)

    return datasets


<<<<<<< HEAD
def construct_maj_int_min(y: np.ndarray, strategy='median', threshold: Optional[float] = None) -> OrderedDict:
=======
def construct_maj_int_min(y: np.ndarray, strategy: str = "median") -> OrderedDict:
>>>>>>> d30bd3c6
    """
    This function creates dictionary with information which classes are minority or majority

    :param y:
        One dimensional numpy array that contains class labels
    :param strategy:
        The principle according to which the division into minority and majority classes will be determined:

        * 'median':
            A class whose size is equal to the median of the class sizes will be considered "intermediate"
        * 'average':
            The average class size will be calculated, all classes that are smaller will be considered as minority and
            the rest will be considered majority
        * 'threshold':
            All classes that are smaller than given threshold value will be considered as minority and
            the rest will be considered majority.
    :param threshold:
        A mandatory threshold value for the "threshold" strategy
    :return:
        dictionary with keys 'maj', 'int', 'min'. The value for each key is a list containing the class labels belonging
        to the given group
    """
    class_sizes = Counter(y)

    if strategy == "median":
        middle_size = median(list(class_sizes.values()))
    elif strategy == "average":
        middle_size = np.mean(list(class_sizes.values()))
    elif strategy == 'threshold':
        if threshold is None:
            raise ValueError('Missing threshold value for "threshold" strategy')
        middle_size = threshold
    else:
        raise ValueError(f'Unrecognized {strategy}. Only "median", "average" or "threshold" are allowed.')

    maj_int_min = OrderedDict({"maj": list(), "int": list(), "min": list()})
    for class_label, class_size in class_sizes.items():
        if class_size == middle_size:
            class_group = "int"
        elif class_size < middle_size:
            class_group = "min"
        else:
            class_group = "maj"

        maj_int_min[class_group].append(class_label)

    return maj_int_min<|MERGE_RESOLUTION|>--- conflicted
+++ resolved
@@ -2,11 +2,7 @@
 from collections import OrderedDict, Counter
 from pathlib import Path
 from statistics import median
-<<<<<<< HEAD
-from typing import Optional
-=======
-from typing import Tuple, Union
->>>>>>> d30bd3c6
+from typing import Tuple, Union, Optional
 
 import numpy as np
 import pandas as pd
@@ -41,7 +37,8 @@
 
 
 def load_arff_dataset(
-    path: str, one_hot_encode: bool = True, return_non_cat_length: bool = False
+        path: str, one_hot_encode: bool = True,
+        return_non_cat_length: bool = False
 ) -> Union[Tuple[np.ndarray, np.ndarray, int], Tuple[np.ndarray, np.ndarray]]:
     """
     Load and return the dataset saved in arff type file
@@ -90,29 +87,33 @@
         return X.to_numpy(), y
 
 
-def load_datasets_arff(return_non_cat_length: bool = False, dataset_paths: Union[str, None] = None) -> OrderedDict:
+def load_datasets_arff(return_non_cat_length: bool = False,
+                       dataset_paths: Union[str, None] = None) -> OrderedDict:
     if dataset_paths is None:
-        dataset_paths = glob.glob(os.path.join(get_project_root(), "data", "arff", "*"))
+        dataset_paths = glob.glob(
+            os.path.join(get_project_root(), "data", "arff", "*"))
 
     datasets = OrderedDict()
     for path in sorted(dataset_paths):
         path = Path(path)
         dataset_name = path.stem
         if return_non_cat_length:
-            X, y, cat_length = load_arff_dataset(path, return_non_cat_length=return_non_cat_length)
-            datasets[dataset_name] = Bunch(data=X, target=y, non_cat_length=cat_length, DESCR=dataset_name)
+            X, y, cat_length = load_arff_dataset(path,
+                                                 return_non_cat_length=return_non_cat_length)
+            datasets[dataset_name] = Bunch(data=X, target=y,
+                                           non_cat_length=cat_length,
+                                           DESCR=dataset_name)
         else:
-            X, y = load_arff_dataset(path, return_non_cat_length=return_non_cat_length)
-            datasets[dataset_name] = Bunch(data=X, target=y, DESCR=dataset_name)
+            X, y = load_arff_dataset(path,
+                                     return_non_cat_length=return_non_cat_length)
+            datasets[dataset_name] = Bunch(data=X, target=y,
+                                           DESCR=dataset_name)
 
     return datasets
 
 
-<<<<<<< HEAD
-def construct_maj_int_min(y: np.ndarray, strategy='median', threshold: Optional[float] = None) -> OrderedDict:
-=======
-def construct_maj_int_min(y: np.ndarray, strategy: str = "median") -> OrderedDict:
->>>>>>> d30bd3c6
+def construct_maj_int_min(y: np.ndarray, strategy: str = "median",
+                          threshold: Optional[float] = None) -> OrderedDict:
     """
     This function creates dictionary with information which classes are minority or majority
 
@@ -141,12 +142,14 @@
         middle_size = median(list(class_sizes.values()))
     elif strategy == "average":
         middle_size = np.mean(list(class_sizes.values()))
-    elif strategy == 'threshold':
+    elif strategy == "threshold":
         if threshold is None:
-            raise ValueError('Missing threshold value for "threshold" strategy')
+            raise ValueError(
+                "Missing threshold value for 'threshold' strategy")
         middle_size = threshold
     else:
-        raise ValueError(f'Unrecognized {strategy}. Only "median", "average" or "threshold" are allowed.')
+        raise ValueError(
+            f"Unrecognized {strategy}. Only 'median', 'average' or 'threshold' are allowed.")
 
     maj_int_min = OrderedDict({"maj": list(), "int": list(), "min": list()})
     for class_label, class_size in class_sizes.items():

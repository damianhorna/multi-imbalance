--- conflicted
+++ resolved
@@ -26,11 +26,7 @@
     ],
     install_requires=[
         "numpy>=1.17.0",
-<<<<<<< HEAD
-        "scikit-learn>=0.22.1",
-=======
         "scikit-learn>=0.22",
->>>>>>> 629ca032
         "pandas>=0.25.1",
         "pytest>=5.1.2",
         "imbalanced-learn>=0.6.1",

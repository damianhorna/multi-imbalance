import setuptools

with open("README.md", "r") as fh:
    long_description = fh.read()

setuptools.setup(
    name="multi-imbalance",
    version="0.0.1",
    author="Damian Horna, Kamil Pluciński, Hanna Klimczak, Jacek Grycza",
    author_email="horna.damian@gmail.com",
    description="Python package for tackling multiclass imbalance problems.",
    long_description=long_description,
    long_description_content_type="text/markdown",
    url="https://github.com/damian-horna/multi-imbalance",
    packages=setuptools.find_packages(),
    classifiers=[
        "Programming Language :: Python :: 3",
        "License :: OSI Approved :: MIT License",
        "Operating System :: OS Independent",
    ],
    install_requires=[
        "numpy>=1.17.0",
        "scikit-learn>=0.21.3",
        "pandas>=0.25.1",
        "seaborn>=0.9.0",
        "pytest>=5.1.2",
<<<<<<< HEAD
        "imbalanced-learn",
=======
        "sklearn>=0.0",
>>>>>>> dc59777c
    ]
)<|MERGE_RESOLUTION|>--- conflicted
+++ resolved
@@ -24,10 +24,7 @@
         "pandas>=0.25.1",
         "seaborn>=0.9.0",
         "pytest>=5.1.2",
-<<<<<<< HEAD
+        "sklearn>=0.0",
         "imbalanced-learn",
-=======
-        "sklearn>=0.0",
->>>>>>> dc59777c
     ]
 )
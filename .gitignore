*.pyc
*.so
*.pyd
*~
.#*
*.lprof
*.swp
*.swo
.DS_Store
build

dist/
MANIFEST
doc/_build/
doc/auto_examples/
doc/modules/generated/
doc/datasets/generated/
*.pdf
pip-log.txt
scikit_learn.egg-info/
.coverage
coverage
*.py,cover
.tags*
tags
covtype.data.gz
20news-18828/
20news-18828.tar.gz
coverages.zip
samples.zip
doc/coverages.zip
doc/samples.zip
coverages
samples
doc/coverages
doc/samples
*.prof
.tox/
.coverage

*.nt.bz2
#*.tar.gz
*.tgz

examples/cluster/joblib
reuters/
benchmarks/bench_covertype_data/

*.prefs
.pydevproject
.idea
.vscode

*.c
*.cpp

!*/src/*.c
!*/src/*.cpp
*.sln
*.pyproj

# Used by py.test
.cache
.pytest_cache/
_configtest.o.d

# Used by mypy
.mypy_cache/
<<<<<<< HEAD
*.egg-info

venv
=======

#datasets
data/extracted/
>>>>>>> 99107f8b
<|MERGE_RESOLUTION|>--- conflicted
+++ resolved
@@ -39,7 +39,7 @@
 .coverage
 
 *.nt.bz2
-#*.tar.gz
+*.tar.gz
 *.tgz
 
 examples/cluster/joblib
@@ -66,12 +66,10 @@
 
 # Used by mypy
 .mypy_cache/
-<<<<<<< HEAD
 *.egg-info
 
+# Environment
 venv
-=======
 
-#datasets
-data/extracted/
->>>>>>> 99107f8b
+# Datasets
+data/extracted/